import argparse
import gzip
import itertools
import logging
import random
import sys

from .lenticrypt import ENCRYPTION_VERSION, decrypt, find_common_nibble_grams, Encrypter, LengthChecksumEncrypter, DictionaryEncrypter, VERSION
from .logger import ColorFormatter, DEFAULT_FORMAT as DEFAULT_LOG_FORMAT
from .progress import ProgressBarCallback

logging.basicConfig(stream=sys.stderr, level=logging.INFO)
logger = logging.getLogger(name='lenticrypt')


def main(argv=None) -> int:
    if argv is None:
        argv = sys.argv

    copyright_message = "Copyright (C) 2012--2019, Evan A. Sultanik, Ph.D.  \nhttps://www.sultanik.com/\n"

    parser = argparse.ArgumentParser(
        description="A toy cryptosystem with provable plausible deniability.  " + copyright_message,
        prog="lenticrypt")
    group = parser.add_mutually_exclusive_group(required=True)
    group.add_argument("-e", "--encrypt", action="append", nargs=2, type=argparse.FileType('rb'),
                       metavar=('secret', 'plaintext'),
                       help="encrypts the given plaintext file(s) into a single ciphertext using the given secret file(s).  Additional secret/plaintext pairs can be specified by providing the `-e` option multiple times.  For example, `-e secret1 plaintext1 -e secret2 plaintext2 -e secret3 plaintext3 ...`.  If the `-l` argument is used, any plaintext that is longer than the first one provided will be truncated.  Any plaintext that is shorter than the first one provided will be tail-padded with zeros.")
    group.add_argument("-d", "--decrypt", nargs=2, type=str, metavar=('secret', 'ciphertext'),
                       help="decrypts the ciphertext file using the given secret file")
    group.add_argument("-t", "--test", type=argparse.FileType('rb'), nargs="+", metavar=('secret'),
                       help="tests whether a given set of secrets have sufficient entropy to encrypt an equal number of plaintexts.  The exit code of the program is zero on success.  On failure, the missing byte combinations are printed to stdout.")

    parser.add_argument("-f", "--force-encrypt", action="store_true", default=False,
                        help="force encryption, even if the secrets have insufficient entropy to correctly encrypt the plaintexts")
    default_output = sys.stdout
    if hasattr(default_output, 'buffer'):
        # when running from unit tests, `sys.stdout` is a `FlushingStringIO` which has no `buffer` attribute
        default_output = default_output.buffer
    parser.add_argument("-o", "--outfile", nargs='?', type=argparse.FileType('wb'), default=default_output,
                        help="the output file (default to stdout)")
    mode_group = parser.add_mutually_exclusive_group()
    mode_group.add_argument("--same-length", action="store_true", default=False,
                            help="removes the header that is used to specify the length of the encrypted files.  The header solves the problem of having plaintexts of unequal length, so with this option enabled encryption might be lossy if the plaintexts are not the same length.  This option does slightly strengthen plausible deniability, but has the potential to produce very large ciphertexts.")
    mode_group.add_argument("--length-checksum", action="store_true", default=False,
                            help="encrypts the files with an encrypted file length checksum at slight expense to plausible deniability, however, it allows for correct decryption if the plaintexts are of different lengths.  This has the potential to produce very large ciphertexts.")
    mode_group.add_argument("--dictionary", action="store_true", default=True,
                            help="encrypts the files using both the file length checksum used with the `-c` option, but also with an index dictionary that can greatly reduce ciphertext size.  This is the default mode for encryption.")
    group.add_argument("-v", "--version", action="store_true", default=False, help="prints version information")
    parser.add_argument("-q", "--quiet", action="store_true", default=False, help="suppresses log messages; equivalent to `--log-level QUIET`")
    parser.add_argument('-l', '--log-level', type=str.upper, choices={'QUIET', 'CRITICAL', 'ERROR', 'WARNING', 'INFO', 'DEBUG'}, default='INFO', help="Set Lenticrypt's log level (default=INFO)")
    compression_group = parser.add_mutually_exclusive_group()
    compression_group.add_argument("-1", "--fast", action="store_true", default=False)
    compression_group.add_argument("-2", dest="two", action="store_true", default=False)
    compression_group.add_argument("-3", dest="three", action="store_true", default=False)
    compression_group.add_argument("-4", dest="four", action="store_true", default=True)
    compression_group.add_argument("-5", "--best", action="store_true", default=False,
                                   help="These options change the compression level used, with the -1 option being the fastest, with less compression, and the -5 option being the slowest, with best compression.  CPU and memory usage will increase exponentially as the compression level increases.  The default compression level is -4.")
    parser.add_argument("-s", "--seed", type=int, default=None,
                        help="seeds the random number generator to the given value")

    args = parser.parse_args(argv[1:])

<<<<<<< HEAD
    if args.quiet or args.log_level == 'QUIET':
        logger.setLevel(logging.CRITICAL)
        logger.propagate = False
        use_color = False
    else:
        logger.setLevel(getattr(logging, args.log_level))
        use_color = sys.stderr.isatty()
    if not logger.handlers:
        logger.propagate = False
        handler = logging.StreamHandler()
        handler.setFormatter(ColorFormatter(DEFAULT_LOG_FORMAT, use_color=use_color))
        logger.addHandler(handler)

    if args.seed is not None:
        random.seed(args.seed)

    if args.version:
        sys.stdout.write(f"Lenticrypt {VERSION}\nCryptosystem Version {ENCRYPTION_VERSION}\n{copyright_message}\n")
    elif args.encrypt:
        secrets = tuple(bytearray(s[0].read()) for s in args.encrypt)
        nibble_gram_lengths = [1, 2, 4, 8, 16]
        if args.fast:
            nibble_gram_lengths = nibble_gram_lengths[:1]
        elif args.two:
            nibble_gram_lengths = nibble_gram_lengths[:2]
        elif args.three:
            nibble_gram_lengths = nibble_gram_lengths[:3]
        elif args.four:
            nibble_gram_lengths = nibble_gram_lengths[:4]
        callback = None
        if not args.quiet and sys.stderr.isatty():
            callback = ProgressBarCallback()
        try:
            substitution_alphabet = find_common_nibble_grams(secrets, nibble_gram_lengths=nibble_gram_lengths,
                                                             status_callback=callback)
        except (KeyboardInterrupt, SystemExit):
            # die gracefully, without a stacktrace
            return 1
        finally:
            if callback is not None:
                callback.clear()
        if len(substitution_alphabet[1]) < 16 ** len(secrets):
            err_msg = 'There is not sufficient coverage between the certificates to encrypt all possible bytes!'
            if args.force_encrypt:
                logger.warning(err_msg)
            else:
                logger.error(err_msg)
                logger.info('To suppress this error, re-run with the `-f` option.')
                return 1
        # let the secret files be garbage collected, if needed:
        secrets = None
        callback = None
        if not args.quiet and sys.stderr.isatty():
            callback = ProgressBarCallback()
        try:
            with gzip.GzipFile(fileobj=args.outfile, mtime=1) as zipfile:
                # mtime is set to 1 so that the output files are always identical if a random seed argument is provided
                if args.same_length:
                    encrypter = Encrypter
                elif args.length_checksum:
                    encrypter = LengthChecksumEncrypter
                else:
                    encrypter = DictionaryEncrypter
                zipfile.write(bytes(encrypter(substitution_alphabet, tuple(e[1] for e in args.encrypt),
                                      status_callback=callback)))
        except (KeyboardInterrupt, SystemExit):
            # die gracefully, without a stacktrace
            return 1
        finally:
            if callback is not None:
                callback.clear()
    elif args.decrypt:
        try:
            with gzip.GzipFile(args.decrypt[1]) as ciphertext:
                with open(args.decrypt[0], 'rb') as secret:
                    args.outfile.write(bytes(decrypt(ciphertext, secret)))
        except (KeyboardInterrupt, SystemExit):
            # die gracefully, without a stacktrace
            return 1
    elif args.test:
        secrets = tuple(s.read() for s in args.test)
        callback = None
        if not args.quiet and sys.stderr.isatty():
            callback = ProgressBarCallback()
        try:
            substitution_alphabet = find_common_nibble_grams(secrets, nibble_gram_lengths=(1,), status_callback=callback, stop_when_sufficient=True)
        except (KeyboardInterrupt, SystemExit):
            # die gracefully, without a stacktrace
            return 1
        finally:
            if callback is not None:
                callback.clear()
        if len(substitution_alphabet[1]) < 16 ** len(secrets):
            message = "There is not sufficient coverage between the certificates to encrypt all possible bytes!\nMissing byte combinations:"
            for combination in itertools.product(*[range(16) for _ in range(len(secrets))]):
                if tuple((c,) for c in combination) not in substitution_alphabet[1]:
                    message = f"{message}\n{tuple(chr(c) for c in combination)}"
            logger.critical(message)
            return 1
        else:
            logger.info("This set of secrets looks good!")
            return 0
    return 0
=======
    try:
        if args.seed is not None:
            random.seed(args.seed)

        if args.version:
            sys.stdout.write(f"Lenticrypt {VERSION}\nCryptosystem Version {ENCRYPTION_VERSION}\n{copyright_message}\n")
        elif args.encrypt:
            secrets = tuple(bytearray(s[0].read()) for s in args.encrypt)
            nibble_gram_lengths = [1, 2, 4, 8, 16]
            if args.fast:
                nibble_gram_lengths = nibble_gram_lengths[:1]
            elif args.two:
                nibble_gram_lengths = nibble_gram_lengths[:2]
            elif args.three:
                nibble_gram_lengths = nibble_gram_lengths[:3]
            elif args.four:
                nibble_gram_lengths = nibble_gram_lengths[:4]
            callback = None
            if not args.quiet:
                callback = ProgressBarCallback()
            try:
                substitution_alphabet = find_common_nibble_grams(secrets, nibble_gram_lengths=nibble_gram_lengths,
                                                                 status_callback=callback)
            except (KeyboardInterrupt, SystemExit):
                # die gracefully, without a stacktrace
                return 1
            finally:
                if callback is not None:
                    callback.clear()
            if len(substitution_alphabet[1]) < 16 ** len(secrets):
                err_msg = "there is not sufficient coverage between the certificates to encrypt all possible bytes!\n"
                if args.force_encrypt:
                    sys.stderr.write(f"Warning: {err_msg}")
                else:
                    sys.stderr.write(f"Error: {err_msg}To supress this error, re-run with the `-f` option.\n")
                    return 1
            # let the secret files be garbage collected, if needed:
            secrets = None
            callback = None
            if not args.quiet:
                callback = ProgressBarCallback()
            try:
                with gzip.GzipFile(fileobj=args.outfile, mtime=1) as zipfile:
                    # mtime is set to 1 so that the output files are always identical if a random seed argument is provided
                    if args.same_length:
                        encrypter = Encrypter
                    elif args.length_checksum:
                        encrypter = LengthChecksumEncrypter
                    else:
                        encrypter = DictionaryEncrypter
                    zipfile.write(bytes(encrypter(substitution_alphabet, tuple(e[1] for e in args.encrypt),
                                          status_callback=callback)))
            except (KeyboardInterrupt, SystemExit):
                # die gracefully, without a stacktrace
                return 1
            finally:
                if callback is not None:
                    callback.clear()
        elif args.decrypt:
            try:
                with gzip.GzipFile(args.decrypt[1]) as ciphertext:
                    with open(args.decrypt[0], 'rb') as secret:
                        args.outfile.write(bytes(decrypt(ciphertext, secret)))
            except (KeyboardInterrupt, SystemExit):
                # die gracefully, without a stacktrace
                return 1
        elif args.test:
            secrets = tuple(s.read() for s in args.test)
            callback = None
            if not args.quiet:
                callback = ProgressBarCallback()
            try:
                substitution_alphabet = find_common_nibble_grams(secrets, nibble_gram_lengths=(1,), status_callback=callback, stop_when_sufficient=True)
            except (KeyboardInterrupt, SystemExit):
                # die gracefully, without a stacktrace
                return 1
            finally:
                if callback is not None:
                    callback.clear()
            if len(substitution_alphabet[1]) < 16 ** len(secrets):
                sys.stderr.write(
                    "There is not sufficient coverage between the certificates to encrypt all possible bytes!\nMissing byte combinations:\n")
                sys.stderr.flush()
                for combination in itertools.product(*[range(16) for _ in range(len(secrets))]):
                    if tuple((c,) for c in combination) not in substitution_alphabet[1]:
                        sys.stdout.write(str(tuple(map(chr, combination))) + "\n")
                return 1
            else:
                sys.stderr.write("This set of secrets looks good!\n")
                return 0
        return 0
    finally:
        if args.encrypt:
            for e in args.encrypt:
                for f in e:
                    f.close()
        if args.outfile:
            if args.outfile != sys.stdout:
                args.outfile.close()
        if args.test:
            for t in args.test:
                t.close()
>>>>>>> dee81cb9


if __name__ == '__main__':
    exit(main())<|MERGE_RESOLUTION|>--- conflicted
+++ resolved
@@ -61,7 +61,6 @@
 
     args = parser.parse_args(argv[1:])
 
-<<<<<<< HEAD
     if args.quiet or args.log_level == 'QUIET':
         logger.setLevel(logging.CRITICAL)
         logger.propagate = False
@@ -78,98 +77,7 @@
     if args.seed is not None:
         random.seed(args.seed)
 
-    if args.version:
-        sys.stdout.write(f"Lenticrypt {VERSION}\nCryptosystem Version {ENCRYPTION_VERSION}\n{copyright_message}\n")
-    elif args.encrypt:
-        secrets = tuple(bytearray(s[0].read()) for s in args.encrypt)
-        nibble_gram_lengths = [1, 2, 4, 8, 16]
-        if args.fast:
-            nibble_gram_lengths = nibble_gram_lengths[:1]
-        elif args.two:
-            nibble_gram_lengths = nibble_gram_lengths[:2]
-        elif args.three:
-            nibble_gram_lengths = nibble_gram_lengths[:3]
-        elif args.four:
-            nibble_gram_lengths = nibble_gram_lengths[:4]
-        callback = None
-        if not args.quiet and sys.stderr.isatty():
-            callback = ProgressBarCallback()
-        try:
-            substitution_alphabet = find_common_nibble_grams(secrets, nibble_gram_lengths=nibble_gram_lengths,
-                                                             status_callback=callback)
-        except (KeyboardInterrupt, SystemExit):
-            # die gracefully, without a stacktrace
-            return 1
-        finally:
-            if callback is not None:
-                callback.clear()
-        if len(substitution_alphabet[1]) < 16 ** len(secrets):
-            err_msg = 'There is not sufficient coverage between the certificates to encrypt all possible bytes!'
-            if args.force_encrypt:
-                logger.warning(err_msg)
-            else:
-                logger.error(err_msg)
-                logger.info('To suppress this error, re-run with the `-f` option.')
-                return 1
-        # let the secret files be garbage collected, if needed:
-        secrets = None
-        callback = None
-        if not args.quiet and sys.stderr.isatty():
-            callback = ProgressBarCallback()
-        try:
-            with gzip.GzipFile(fileobj=args.outfile, mtime=1) as zipfile:
-                # mtime is set to 1 so that the output files are always identical if a random seed argument is provided
-                if args.same_length:
-                    encrypter = Encrypter
-                elif args.length_checksum:
-                    encrypter = LengthChecksumEncrypter
-                else:
-                    encrypter = DictionaryEncrypter
-                zipfile.write(bytes(encrypter(substitution_alphabet, tuple(e[1] for e in args.encrypt),
-                                      status_callback=callback)))
-        except (KeyboardInterrupt, SystemExit):
-            # die gracefully, without a stacktrace
-            return 1
-        finally:
-            if callback is not None:
-                callback.clear()
-    elif args.decrypt:
-        try:
-            with gzip.GzipFile(args.decrypt[1]) as ciphertext:
-                with open(args.decrypt[0], 'rb') as secret:
-                    args.outfile.write(bytes(decrypt(ciphertext, secret)))
-        except (KeyboardInterrupt, SystemExit):
-            # die gracefully, without a stacktrace
-            return 1
-    elif args.test:
-        secrets = tuple(s.read() for s in args.test)
-        callback = None
-        if not args.quiet and sys.stderr.isatty():
-            callback = ProgressBarCallback()
-        try:
-            substitution_alphabet = find_common_nibble_grams(secrets, nibble_gram_lengths=(1,), status_callback=callback, stop_when_sufficient=True)
-        except (KeyboardInterrupt, SystemExit):
-            # die gracefully, without a stacktrace
-            return 1
-        finally:
-            if callback is not None:
-                callback.clear()
-        if len(substitution_alphabet[1]) < 16 ** len(secrets):
-            message = "There is not sufficient coverage between the certificates to encrypt all possible bytes!\nMissing byte combinations:"
-            for combination in itertools.product(*[range(16) for _ in range(len(secrets))]):
-                if tuple((c,) for c in combination) not in substitution_alphabet[1]:
-                    message = f"{message}\n{tuple(chr(c) for c in combination)}"
-            logger.critical(message)
-            return 1
-        else:
-            logger.info("This set of secrets looks good!")
-            return 0
-    return 0
-=======
     try:
-        if args.seed is not None:
-            random.seed(args.seed)
-
         if args.version:
             sys.stdout.write(f"Lenticrypt {VERSION}\nCryptosystem Version {ENCRYPTION_VERSION}\n{copyright_message}\n")
         elif args.encrypt:
@@ -184,7 +92,7 @@
             elif args.four:
                 nibble_gram_lengths = nibble_gram_lengths[:4]
             callback = None
-            if not args.quiet:
+            if not args.quiet and sys.stderr.isatty():
                 callback = ProgressBarCallback()
             try:
                 substitution_alphabet = find_common_nibble_grams(secrets, nibble_gram_lengths=nibble_gram_lengths,
@@ -196,16 +104,17 @@
                 if callback is not None:
                     callback.clear()
             if len(substitution_alphabet[1]) < 16 ** len(secrets):
-                err_msg = "there is not sufficient coverage between the certificates to encrypt all possible bytes!\n"
+                err_msg = 'There is not sufficient coverage between the certificates to encrypt all possible bytes!'
                 if args.force_encrypt:
-                    sys.stderr.write(f"Warning: {err_msg}")
+                    logger.warning(err_msg)
                 else:
-                    sys.stderr.write(f"Error: {err_msg}To supress this error, re-run with the `-f` option.\n")
+                    logger.error(err_msg)
+                    logger.info('To suppress this error, re-run with the `-f` option.')
                     return 1
             # let the secret files be garbage collected, if needed:
             secrets = None
             callback = None
-            if not args.quiet:
+            if not args.quiet and sys.stderr.isatty():
                 callback = ProgressBarCallback()
             try:
                 with gzip.GzipFile(fileobj=args.outfile, mtime=1) as zipfile:
@@ -235,7 +144,7 @@
         elif args.test:
             secrets = tuple(s.read() for s in args.test)
             callback = None
-            if not args.quiet:
+            if not args.quiet and sys.stderr.isatty():
                 callback = ProgressBarCallback()
             try:
                 substitution_alphabet = find_common_nibble_grams(secrets, nibble_gram_lengths=(1,), status_callback=callback, stop_when_sufficient=True)
@@ -246,29 +155,27 @@
                 if callback is not None:
                     callback.clear()
             if len(substitution_alphabet[1]) < 16 ** len(secrets):
-                sys.stderr.write(
-                    "There is not sufficient coverage between the certificates to encrypt all possible bytes!\nMissing byte combinations:\n")
-                sys.stderr.flush()
+                message = "There is not sufficient coverage between the certificates to encrypt all possible bytes!\nMissing byte combinations:"
                 for combination in itertools.product(*[range(16) for _ in range(len(secrets))]):
                     if tuple((c,) for c in combination) not in substitution_alphabet[1]:
-                        sys.stdout.write(str(tuple(map(chr, combination))) + "\n")
+                        message = f"{message}\n{tuple(chr(c) for c in combination)}"
+                logger.critical(message)
                 return 1
             else:
-                sys.stderr.write("This set of secrets looks good!\n")
+                logger.info("This set of secrets looks good!")
                 return 0
         return 0
     finally:
         if args.encrypt:
             for e in args.encrypt:
-                for f in e:
-                    f.close()
+                for encrypt_file in e:
+                    encrypt_file.close()
         if args.outfile:
             if args.outfile != sys.stdout:
                 args.outfile.close()
         if args.test:
-            for t in args.test:
-                t.close()
->>>>>>> dee81cb9
+            for test_file in args.test:
+                test_file.close()
 
 
 if __name__ == '__main__':
